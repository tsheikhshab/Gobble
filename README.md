--- conflicted
+++ resolved
@@ -113,65 +113,6 @@
 Choose the move with the best statistics!
 ```
 
-<<<<<<< HEAD
-### Basic Commands
-- **`row col`** - Place a bubble (e.g., "3 3" for center)
-- **`p`** - Pass your turn
-- **`h`** - Show help menu
-- **`i`** - Toggle influence display
-- **`c`** - Show concepts you've learned
-- **`s`** - Save your progress
-- **`q`** - Quit and save
-
-### Visual Guide
-```
-  1 2 3 4 5
-1 · · · · ·    · = Empty space
-2 · · ○ · ·    ○ = White bubble (AI)
-3 · · ● · ·    ● = Black bubble (You)
-4 · · · · ·    ◦ = White influence
-5 · · · · ·    • = Black influence
-```
-
-## 🧠 Core Concepts Explained
-
-### Thinking Like AlphaGo
-AlphaGo doesn't calculate every possible move. Instead, it:
-1. **Explores** promising moves by simulation
-2. **Learns** which positions lead to victory
-3. **Balances** trying new things vs. exploiting known good moves
-
-### The Bubble Metaphor
-- **Bubbles** = Go stones (made friendly and intuitive)
-- **Breathing spaces** = Liberties (empty adjacent spaces)
-- **Popping** = Capturing (when bubbles lose all air)
-- **Joining** = Connecting groups (stronger together!)
-
-### Key Strategic Concepts
-
-1. **Connection**: Bubbles joined together share breathing spaces
-2. **Territory**: Empty areas you control
-3. **Influence**: How your bubbles affect nearby empty spaces  
-4. **Reading Ahead**: Imagining future positions before playing
-5. **Statistical Thinking**: Choosing moves based on win probability
-
-## 📊 How the AI Works
-
-### Monte Carlo Tree Search (MCTS)
-The same algorithm that powers AlphaGo, scaled for education:
-
-```
-For each possible move:
-  1. SELECTION: Navigate to promising positions
-  2. EXPANSION: Try new moves
-  3. SIMULATION: Play random games to see outcomes
-  4. BACKPROPAGATION: Learn from results
-  
-Choose the move with the best statistics!
-```
-
-=======
->>>>>>> 81fe4e6d
 ### Adaptive AI Strength
 - **Discovery**: 100 simulations (quick, makes mistakes)
 - **Guided**: 300 simulations (balanced play)
